--- conflicted
+++ resolved
@@ -750,12 +750,8 @@
                 seq_rhs = self.reference_sequence.get_sequence_from_coords(
                     chrom,
                     pos + len(ref),
-<<<<<<< HEAD
-                    pos + len(ref) + self._end_radius - math.ceil(alt_len / 2))
-=======
                     pos + len(ref) + self._end_radius - math.ceil(alt_len / 2),
                     pad=True)
->>>>>>> ed3b428d
                 sequence = seq_lhs + a + seq_rhs
                 assert len(sequence) == self.sequence_length
             else:  # insertion
@@ -861,11 +857,7 @@
         for (chrom, pos, name, ref, alt) in variants:
             # centers the sequence containing the ref allele based on the size
             # of ref
-<<<<<<< HEAD
-            center = pos + int(len(ref) / 2) - 1
-=======
             center = pos + len(ref) // 2 - 1
->>>>>>> ed3b428d
             start = center - self._start_radius
             end = center + self._end_radius
 
