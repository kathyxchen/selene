"""
This module provides the `AnalyzeSequences` class and supporting
methods.
"""
import math
import os
from time import time
import warnings

import numpy as np
import pyfaidx
import torch
import torch.nn as nn

from ._common import _pad_sequence
from ._common import _truncate_sequence
from ._common import get_reverse_complement
from ._common import get_reverse_complement_encoding
from ._common import predict
from ._in_silico_mutagenesis import _ism_sample_id
from ._in_silico_mutagenesis import in_silico_mutagenesis_sequences
from ._in_silico_mutagenesis import mutate_sequence
from ._variant_effect_prediction import _handle_long_ref
from ._variant_effect_prediction import _handle_standard_ref
from ._variant_effect_prediction import _handle_ref_alt_predictions
from ._variant_effect_prediction import _process_alt
from ._variant_effect_prediction import read_vcf_file
from .predict_handlers import AbsDiffScoreHandler
from .predict_handlers import DiffScoreHandler
from .predict_handlers import LogitScoreHandler
from .predict_handlers import WritePredictionsHandler
from .predict_handlers import WriteRefAltHandler
from ..sequences import Genome
from ..utils import _is_lua_trained_model
from ..utils import load_model_from_state_dict


# TODO: MAKE THESE GENERIC:
ISM_COLS = ["pos", "ref", "alt"]
VARIANTEFFECT_COLS = ["chrom", "pos", "name", "ref", "alt", "strand", "ref_match", "contains_unk"]

class AnalyzeSequences(object):
    """
    Score sequences and their variants using the predictions made
    by a trained model.

    Parameters
    ----------
    model : torch.nn.Module
        A sequence-based model architecture.
    trained_model_path : str or list(str)
        The path(s) to the weights file for a trained sequence-based model.
        For a single path, the model architecture must match `model`. For
        a list of paths, assumes that the `model` passed in is of type
        `selene_sdk.utils.MultiModelWrapper`, which takes in a list of
        models. The paths must be ordered the same way the models
        are ordered in that list. `list(str)` input is an API-only function--
        Selene's config file CLI does not support the `MultiModelWrapper`
        functionality at this time.
    sequence_length : int
        The length of sequences that the model is expecting.
    features : list(str)
        The names of the features that the model is predicting.
    batch_size : int, optional
        Default is 64. The size of the mini-batches to use.
    use_cuda : bool, optional
        Default is `False`. Specifies whether CUDA-enabled GPUs are available
        for torch to use.
    data_parallel : bool, optional
        Default is `False`. Specify whether multiple GPUs are available for
        torch to use during training.
    reference_sequence : class, optional
        Default is `selene_sdk.sequences.Genome`. The type of sequence on
        which this analysis will be performed. Please note that if you need
        to use variant effect prediction, you cannot only pass in the
        class--you must pass in the constructed `selene_sdk.sequences.Sequence`
        object with a particular sequence version (e.g. `Genome("hg19.fa")`).
        This version does NOT have to be the same sequence version that the
        model was trained on. That is, if the sequences in your variants file
        are hg19 but your model was trained on hg38 sequences, you should pass
        in hg19.
    write_mem_limit : int, optional
        Default is 5000. Specify, in MB, the amount of memory you want to
        allocate to storing model predictions/scores. When running one of
        _in silico_ mutagenesis, variant effect prediction, or prediction,
        prediction/score handlers will accumulate data in memory and only
        write this data to files periodically. By default, Selene will write
        to files when the total amount of data (across all handlers) takes up
        5000MB of space. Please keep in mind that Selene will not monitor the
        memory needed to actually carry out the operations (e.g. variant effect
        prediction) or load the model, so `write_mem_limit` should always be
        less than the total amount of CPU memory you have available on your
        machine. For example, for variant effect prediction, we load all
        the variants in 1 file into memory before getting the predictions, so
        your machine must have enough memory to accommodate that. Another
        possible consideration is your model size and whether you are
        using it on the CPU or a CUDA-enabled GPU (i.e. setting
        `use_cuda` to True).

    Attributes
    ----------
    model : torch.nn.Module
        A sequence-based model that has already been trained.
    sequence_length : int
        The length of sequences that the model is expecting.
    batch_size : int
        The size of the mini-batches to use.
    features : list(str)
        The names of the features that the model is predicting.
    use_cuda : bool
        Specifies whether to use a CUDA-enabled GPU or not.
    data_parallel : bool
        Whether to use multiple GPUs or not.
    reference_sequence : class
        The type of sequence on which this analysis will be performed.

    """

    def __init__(self,
                 model,
                 trained_model_path,
                 sequence_length,
                 features,
                 batch_size=64,
                 use_cuda=False,
                 data_parallel=False,
                 reference_sequence=Genome,
                 write_mem_limit=1500):
        """
        Constructs a new `AnalyzeSequences` object.
        """
        self.model = model

        if isinstance(trained_model_path, str):
            trained_model = torch.load(
                trained_model_path,
                map_location=lambda storage, location: storage)

            load_model_from_state_dict(
                trained_model, self.model)
        elif hasattr(trained_model_path, '__len__'):
            state_dicts = []
            for mp in trained_model_path:
                state_dict = torch.load(
                    mp, map_location=lambda storage, location: storage)
                state_dicts.append(state_dict)

            for (sd, sub_model) in zip(state_dicts, self.model.sub_models):
                load_model_from_state_dict(sd, sub_model)
        else:
            raise ValueError(
                '`trained_model_path` should be a str or list of strs '
                'specifying the full paths to model weights files, but was '
                'type {0}.'.format(type(trained_model_path)))

        self.model.eval()

        self.data_parallel = data_parallel
        if self.data_parallel:
            self.model = nn.DataParallel(model)

        self.use_cuda = use_cuda
        if self.use_cuda:
            self.model.cuda()

        self.sequence_length = sequence_length

        self._start_radius = sequence_length // 2
        self._end_radius = self._start_radius
        if sequence_length % 2 != 0:
            self._start_radius += 1

        self.batch_size = batch_size
        self.features = features
        self.reference_sequence = reference_sequence
        if not self.reference_sequence._initialized:
            self.reference_sequence._unpicklable_init()
        if type(self.reference_sequence) == Genome and \
                _is_lua_trained_model(model):
            Genome.update_bases_order(['A', 'G', 'C', 'T'])
        else:  # even if not using Genome, I guess we can update?
            Genome.update_bases_order(['A', 'C', 'G', 'T'])
        self._write_mem_limit = write_mem_limit

    def _initialize_reporters(self,
                              save_data,
                              output_path_prefix,
                              output_format,
                              colnames_for_ids,
                              output_size=None,
                              mode="ism"):
        """
        Initialize the handlers to which Selene reports model predictions

        Parameters
        ----------
        save_data : list(str)
            A list of the data files to output. Must input 1 or more of the
            following options: ["abs_diffs", "diffs", "logits", "predictions"].
        output_path_prefix : str
            Path to which the reporters will output data files. Selene will
            add a prefix to the resulting filename, where the prefix is based
            on the name of the user-specified input file. This allows a user
            to distinguish between output files from different inputs when
            a user specifies the same output directory for multiple inputs.
        output_format : {'tsv', 'hdf5'}
            The desired output format. Currently Selene supports TSV and HDF5
            formats.
        colnames_for_ids : list(str)
            Specify the names of columns that will be used to identify the
            sequence for which Selene has made predictions (e.g. (chrom,
            pos, id, ref, alt) will be the column names for variant effect
            prediction outputs).
        output_size : int, optional
            The total number of rows in the output. Must be specified when
            the output_format is hdf5.
        mode : {'prediction', 'ism', 'varianteffect'}
            If saving model predictions, the handler Selene chooses for the
            task is dependent on the mode. For example, the reporter for
            variant effect prediction writes paired ref and alt predictions
            to different files.

        Returns
        -------
        list(selene_sdk.predict.predict_handlers.PredictionsHandler)
            List of reporters to update as Selene receives model predictions.

        """
        save_data = set(save_data) & set(
            ["diffs", "abs_diffs", "logits", "predictions"])
        save_data = sorted(list(save_data))
        if len(save_data) == 0:
            raise ValueError("'save_data' parameter must be a list that "
                             "contains one of ['diffs', 'abs_diffs', "
                             "'logits', 'predictions'].")
        reporters = []
        constructor_args = [self.features,
                            colnames_for_ids,
                            output_path_prefix,
                            output_format,
                            output_size,
                            self._write_mem_limit // len(save_data)]
        for i, s in enumerate(save_data):
            write_labels = False
            if i == 0:
                write_labels = True
            if "diffs" == s:
                reporters.append(DiffScoreHandler(
                    *constructor_args, write_labels=write_labels))
            elif "abs_diffs" == s:
                reporters.append(AbsDiffScoreHandler(
                    *constructor_args, write_labels=write_labels))
            elif "logits" == s:
                reporters.append(LogitScoreHandler(
                    *constructor_args, write_labels=write_labels))
            elif "predictions" == s and mode != "varianteffect":
                reporters.append(WritePredictionsHandler(
                    *constructor_args, write_labels=write_labels))
            elif "predictions" == s and mode == "varianteffect":
                reporters.append(WriteRefAltHandler(
                    *constructor_args, write_labels=write_labels))
        return reporters

    def _get_sequences_from_bed_file(self,
                                     input_path,
                                     strand_index=None,
                                     output_NAs_to_file=None,
                                     reference_sequence=None):
        """
        Get the adjusted sequence coordinates and labels corresponding
        to each row of coordinates in an input BED file. The coordinates
        specified in each row are only used to find the center position
        for the resulting sequence--all regions returned will have the
        length expected by the model.

        Parameters
        ----------
        input_path : str
            Input filepath to BED file.
        strand_index : int or None, optional
            Default is None. If sequences must be strand-specific,
            the input BED file may include a column specifying the
            strand ({'+', '-', '.'}).
        output_NAs_to_file : str or None, optional
            Default is None. Only used if `reference_sequence` is also not None.
            Specify a filepath to which invalid variants are written.
            Invalid = sequences that cannot be fetched, either because
            the exact chromosome cannot be found in the `reference_sequence` FASTA
            file or because the sequence retrieved is out of bounds or overlapping
            with any of the blacklist regions.
        reference_sequence : selene_sdk.sequences.Genome or None, optional
            Default is None. The reference genome.

        Returns
        -------
        list(tup), list(tup)
            The sequence query information (chrom, start, end, strand)
            and the labels (the index, genome coordinates, and sequence
            specified in the BED file).

        """
        sequences = []
        labels = []
        na_rows = []
        check_chr = True
        for chrom in reference_sequence.get_chrs():
            if not chrom.startswith("chr"):
                check_chr = False
                break
        with open(input_path, 'r') as read_handle:
            for i, line in enumerate(read_handle):
                cols = line.strip().split('\t')
                if len(cols) < 3:
                    na_rows.append(line)
                    continue
                chrom = cols[0]
                start = cols[1]
                end = cols[2]
                strand = '.'
                if isinstance(strand_index, int) and len(cols) > strand_index:
                    strand = cols[strand_index]
                if 'chr' not in chrom and check_chr is True:
                    chrom = "chr{0}".format(chrom)
                if not str.isdigit(start) or not str.isdigit(end) \
                        or chrom not in self.reference_sequence.genome:
                    na_rows.append(line)
                    continue
                start, end = int(start), int(end)
                mid_pos = start + ((end - start) // 2)
                seq_start = mid_pos - self._start_radius
                seq_end = mid_pos + self._end_radius
                if reference_sequence:
                    if not reference_sequence.coords_in_bounds(chrom, seq_start, seq_end):
                        na_rows.append(line)
                        continue
                sequences.append((chrom, seq_start, seq_end, strand))
                labels.append((i, chrom, start, end, strand))

        if reference_sequence and output_NAs_to_file:
            with open(output_NAs_to_file, 'w') as file_handle:
                for na_row in na_rows:
                    file_handle.write(na_row)

        return sequences, labels

    def get_predictions_for_bed_file(self,
                                     input_path,
                                     output_dir,
                                     output_format="tsv",
                                     strand_index=None):
        """
        Get model predictions for sequences specified as genome coordinates
        in a BED file. Coordinates do not need to be the same length as the
        model expected sequence input--predictions will be centered at the
        midpoint of the specified start and end coordinates.

        Parameters
        ----------
        input_path : str
            Input path to the BED file.
        output_dir : str
            Output directory to write the model predictions.
        output_format : {'tsv', 'hdf5'}, optional
            Default is 'tsv'. Choose whether to save TSV or HDF5 output files.
            TSV is easier to access (i.e. open with text editor/Excel) and
            quickly peruse, whereas HDF5 files must be accessed through
            specific packages/viewers that support this format (e.g. h5py
            Python package). Choose

                * 'tsv' if your list of sequences is relatively small
                  (:math:`10^4` or less in order of magnitude) and/or your
                  model has a small number of features (<1000).
                * 'hdf5' for anything larger and/or if you would like to
                  access the predictions/scores as a matrix that you can
                  easily filter, apply computations, or use in a subsequent
                  classifier/model. In this case, you may access the matrix
                  using `mat["data"]` after opening the HDF5 file using
                  `mat = h5py.File("<output.h5>", 'r')`. The matrix columns
                  are the features and will match the same ordering as your
                  features .txt file (same as the order your model outputs
                  its predictions) and the matrix rows are the sequences.
                  Note that the row labels (FASTA description/IDs) will be
                  output as a separate .txt file (should match the ordering
                  of the sequences in the input FASTA).

        strand_index : int or None, optional
            Default is None. If the trained model makes strand-specific
            predictions, your input file may include a column with strand
            information (strand must be one of {'+', '-', '.'}). Specify
            the index (0-based) to use it. Otherwise, by default '+' is used.


        Returns
        -------
        None
            Writes the output to file(s) in `output_dir`. Filename will
            match that specified in the filepath.

        """
        _, filename = os.path.split(input_path)
        output_prefix = '.'.join(filename.split('.')[:-1])

        seq_coords, labels = self._get_sequences_from_bed_file(
            input_path,
            strand_index=strand_index,
            output_NAs_to_file="{0}.NA".format(os.path.join(output_dir, output_prefix)),
            reference_sequence=self.reference_sequence)

        reporter = self._initialize_reporters(
            ["predictions"],
            os.path.join(output_dir, output_prefix),
            output_format,
            ["index", "chrom", "start", "end", "strand", "contains_unk"],
            output_size=len(labels),
            mode="prediction")[0]
        sequences = None
        batch_ids = []
        for i, (label, coords) in enumerate(zip(labels, seq_coords)):
            encoding, contains_unk = self.reference_sequence.get_encoding_from_coords_check_unk(
                    *coords, pad=True)
            if sequences is None:
                sequences = np.zeros((self.batch_size, *encoding.shape))
            if i and i % self.batch_size == 0:
                preds = predict(self.model, sequences, use_cuda=self.use_cuda)
                reporter.handle_batch_predictions(preds, batch_ids)
                sequences = np.zeros((self.batch_size, *encoding.shape))
                batch_ids = []
            sequences[i % self.batch_size, :, :] = encoding
            batch_ids.append(label+(contains_unk,))
            if contains_unk:
<<<<<<< HEAD
                warnings.warn("For region {0}, "
                              "reference sequence contains unknown base(s). "
                              "--will be marked `True` in the `contains_unk` column "
                              "of the .tsv or the row_labels .txt file.".format(
                                  label))
=======
                warnings.warn(("For region {0}, "
                               "reference sequence contains unknown "
                               "base(s). --will be marked `True` in the "
                               "`contains_unk` column of the .tsv or "
                               "row_labels .txt file.").format(label))
>>>>>>> be6d2e15

        sequences = sequences[:i % self.batch_size + 1, :, :]
        preds = predict(self.model, sequences, use_cuda=self.use_cuda)
        reporter.handle_batch_predictions(preds, batch_ids)
        reporter.write_to_file()


    def get_predictions_for_fasta_file(self,
                                       input_path,
                                       output_dir,
                                       output_format="tsv"):
        """
        Get model predictions for sequences in a FASTA file.

        Parameters
        ----------
        input_path : str
            Input path to the FASTA file.
        output_dir : str
            Output directory to write the model predictions.
        output_format : {'tsv', 'hdf5'}, optional
            Default is 'tsv'. Choose whether to save TSV or HDF5 output files.
            TSV is easier to access (i.e. open with text editor/Excel) and
            quickly peruse, whereas HDF5 files must be accessed through
            specific packages/viewers that support this format (e.g. h5py
            Python package). Choose

                * 'tsv' if your list of sequences is relatively small
                  (:math:`10^4` or less in order of magnitude) and/or your
                  model has a small number of features (<1000).
                * 'hdf5' for anything larger and/or if you would like to
                  access the predictions/scores as a matrix that you can
                  easily filter, apply computations, or use in a subsequent
                  classifier/model. In this case, you may access the matrix
                  using `mat["data"]` after opening the HDF5 file using
                  `mat = h5py.File("<output.h5>", 'r')`. The matrix columns
                  are the features and will match the same ordering as your
                  features .txt file (same as the order your model outputs
                  its predictions) and the matrix rows are the sequences.
                  Note that the row labels (FASTA description/IDs) will be
                  output as a separate .txt file (should match the ordering
                  of the sequences in the input FASTA).

        Returns
        -------
        None
            Writes the output to file(s) in `output_dir`.

        """
        os.makedirs(output_dir, exist_ok=True)

        _, filename = os.path.split(input_path)
        output_prefix = '.'.join(filename.split('.')[:-1])

        fasta_file = pyfaidx.Fasta(input_path)
        reporter = self._initialize_reporters(
            ["predictions"],
            os.path.join(output_dir, output_prefix),
            output_format,
            ["index", "name"],
            output_size=len(fasta_file.keys()),
            mode="prediction")[0]
        sequences = np.zeros((self.batch_size,
                              self.sequence_length,
                              len(self.reference_sequence.BASES_ARR)))
        batch_ids = []
        for i, fasta_record in enumerate(fasta_file):
            cur_sequence = self._pad_or_truncate_sequence(str(fasta_record))
            cur_sequence_encoding = self.reference_sequence.sequence_to_encoding(
                cur_sequence)

            if i and i > 0 and i % self.batch_size == 0:
                preds = predict(self.model, sequences, use_cuda=self.use_cuda)
                sequences = np.zeros(
                    (self.batch_size, *cur_sequence_encoding.shape))
                reporter.handle_batch_predictions(preds, batch_ids)
                batch_ids = []

            batch_ids.append([i, fasta_record.name])
            sequences[i % self.batch_size, :, :] = cur_sequence_encoding

        sequences = sequences[:i % self.batch_size + 1, :, :]
        preds = predict(self.model, sequences, use_cuda=self.use_cuda)
        reporter.handle_batch_predictions(preds, batch_ids)

        fasta_file.close()
        reporter.write_to_file()


    def get_predictions(self,
                        input,
                        output_dir=None,
                        output_format="tsv",
                        strand_index=None):
        """
        Get model predictions for sequences specified as a raw sequence,
        FASTA, or BED file.

        Parameters
        ----------
        input : str
            A single sequence, or a path to the FASTA or BED file input.
        output_dir : str, optional
            Default is None. Output directory to write the model predictions.
            If this is left blank a raw sequence input will be assumed, though
            an output directory is required for FASTA and BED inputs.
        output_format : {'tsv', 'hdf5'}, optional
            Default is 'tsv'. Choose whether to save TSV or HDF5 output files.
            TSV is easier to access (i.e. open with text editor/Excel) and
            quickly peruse, whereas HDF5 files must be accessed through
            specific packages/viewers that support this format (e.g. h5py
            Python package). Choose

                * 'tsv' if your list of sequences is relatively small
                  (:math:`10^4` or less in order of magnitude) and/or your
                  model has a small number of features (<1000).
                * 'hdf5' for anything larger and/or if you would like to
                  access the predictions/scores as a matrix that you can
                  easily filter, apply computations, or use in a subsequent
                  classifier/model. In this case, you may access the matrix
                  using `mat["data"]` after opening the HDF5 file using
                  `mat = h5py.File("<output.h5>", 'r')`. The matrix columns
                  are the features and will match the same ordering as your
                  features .txt file (same as the order your model outputs
                  its predictions) and the matrix rows are the sequences.
                  Note that the row labels (FASTA description/IDs) will be
                  output as a separate .txt file (should match the ordering
                  of the sequences in the input FASTA).

        strand_index : int or None, optional
            Default is None. If the trained model makes strand-specific
            predictions, your input BED file may include a column with strand
            information (strand must be one of {'+', '-', '.'}). Specify
            the index (0-based) to use it. Otherwise, by default '+' is used.
            (This parameter is ignored if FASTA file is used as input.)

        Returns
        -------
        None
            Writes the output to file(s) in `output_dir`. Filename will
            match that specified in the filepath. In addition, if any base
            in the given or retrieved sequence is unknown, the row labels .txt file
            or .tsv file will mark this sequence or region as `contains_unk = True`.

        """
        if output_dir is None:
            sequence = self._pad_or_truncate_sequence(input)
            seq_enc = self.reference_sequence.sequence_to_encoding(sequence)
            seq_enc = np.expand_dims(seq_enc, axis=0)  # add batch size of 1
            return predict(self.model, seq_enc, use_cuda=self.use_cuda)
        elif input.endswith('.fa') or input.endswith('.fasta'):
            self.get_predictions_for_fasta_file(
                input, output_dir, output_format=output_format)
        else:
            self.get_predictions_for_bed_file(
                input,
                output_dir,
                output_format=output_format,
                strand_index=strand_index)

        return None

    def in_silico_mutagenesis_predict(self,
                                      sequence,
                                      base_preds,
                                      mutations_list,
                                      reporters=[]):
        """
        Get the predictions for all specified mutations applied
        to a given sequence and, if applicable, compute the scores
        ("abs_diffs", "diffs", "logits") for these mutations.

        Parameters
        ----------
        sequence : str
            The sequence to mutate.
        base_preds : numpy.ndarray
            The model's prediction for `sequence`.
        mutations_list : list(list(tuple))
            The mutations to apply to the sequence. Each element in
            `mutations_list` is a list of tuples, where each tuple
            specifies the `int` position in the sequence to mutate and what
            `str` base to which the position is mutated (e.g. (1, 'A')).
        reporters : list(PredictionsHandler)
            The list of reporters, where each reporter handles the predictions
            made for each mutated sequence. Will collect, compute scores
            (e.g. `AbsDiffScoreHandler` computes the absolute difference
            between `base_preds` and the predictions for the mutated
            sequence), and output these as a file at the end.

        Returns
        -------
        None
            Writes results to files corresponding to each reporter in
            `reporters`.

        """
        current_sequence_encoding = self.reference_sequence.sequence_to_encoding(
            sequence)
        for i in range(0, len(mutations_list), self.batch_size):
            start = i
            end = min(i + self.batch_size, len(mutations_list))

            mutated_sequences = np.zeros(
                (end - start, *current_sequence_encoding.shape))

            batch_ids = []
            for ix, mutation_info in enumerate(mutations_list[start:end]):
                mutated_seq = mutate_sequence(
                    current_sequence_encoding, mutation_info,
                    reference_sequence=self.reference_sequence)
                mutated_sequences[ix, :, :] = mutated_seq
                batch_ids.append(_ism_sample_id(sequence, mutation_info))
            outputs = predict(
                self.model, mutated_sequences, use_cuda=self.use_cuda)

            for r in reporters:
                if r.needs_base_pred:
                    r.handle_batch_predictions(outputs, batch_ids, base_preds)
                else:
                    r.handle_batch_predictions(outputs, batch_ids)

        for r in reporters:
            r.write_to_file()

    def in_silico_mutagenesis(self,
                              sequence,
                              save_data,
                              output_path_prefix="ism",
                              mutate_n_bases=1,
                              output_format="tsv",
                              start_position=0,
                              end_position=None):
        """
        Applies *in silico* mutagenesis to a sequence.

        Parameters
        ----------
        sequence : str
            The sequence to mutate.
        save_data : list(str)
            A list of the data files to output. Must input 1 or more of the
            following options: ["abs_diffs", "diffs", "logits", "predictions"].
        output_path_prefix : str, optional
            The path to which the data files are written. If directories in
            the path do not yet exist they will be automatically created.
        mutate_n_bases : int, optional
            The number of bases to mutate at one time. We recommend leaving
            this parameter set to `1` at this time, as we have not yet
            optimized operations for double and triple mutations.
        output_format : {'tsv', 'hdf5'}, optional
            Default is 'tsv'. The desired output format.
        start_position : int, optional
            Default is 0. The starting position of the subsequence to be
            mutated.
        end_position : int or None, optional
            Default is None. The ending position of the subsequence to be
            mutated. If left as `None`, then `self.sequence_length` will be
            used.

        Returns
        -------
        None
            Outputs data files from *in silico* mutagenesis to `output_dir`.
            For HDF5 output and 'predictions' in `save_data`, an additional
            file named `*_ref_predictions.h5` will be outputted with the
            model prediction for the original input sequence.

        Raises
        ------
        ValueError
            If the value of `start_position` or `end_position` is negative.
        ValueError
            If there are fewer than `mutate_n_bases` between `start_position`
            and `end_position`.
        ValueError
            If `start_position` is greater or equal to `end_position`.
        ValueError
            If `start_position` is not less than `self.sequence_length`.
        ValueError
            If `end_position` is greater than `self.sequence_length`.

        """
        if end_position is None:
            end_position = self.sequence_length
        if start_position >= end_position:
            raise ValueError(("Starting positions must be less than the ending "
                              "positions. Found a starting position of {0} with "
                              "an ending position of {1}.").format(start_position,
                                                                   end_position))
        if start_position < 0:
            raise ValueError("Negative starting positions are not supported.")
        if end_position < 0:
            raise ValueError("Negative ending positions are not supported.")
        if start_position >= self.sequence_length:
            raise ValueError(("Starting positions must be less than the sequence length."
                              " Found a starting position of {0} with a sequence length "
                              "of {1}.").format(start_position, self.sequence_length))
        if end_position > self.sequence_length:
            raise ValueError(("Ending positions must be less than or equal to the sequence "
                              "length. Found an ending position of {0} with a sequence "
                              "length of {1}.").format(end_position, self.sequence_length))
        if (end_position - start_position) < mutate_n_bases:
            raise ValueError(("Fewer bases exist in the substring specified by the starting "
                              "and ending positions than need to be mutated. There are only "
                              "{0} currently, but {1} bases must be mutated at a "
                              "time").format(end_position - start_position, mutate_n_bases))

        path_dirs, _ = os.path.split(output_path_prefix)
        if path_dirs:
            os.makedirs(path_dirs, exist_ok=True)

        n = len(sequence)
        if n < self.sequence_length: # Pad string length as necessary.
             diff = (self.sequence_length - n) / 2
             pad_l = int(np.floor(diff))
             pad_r = math.ceil(diff)
             sequence = ((self.reference_sequence.UNK_BASE * pad_l) +
                         sequence +
                         (self.reference_sequence.UNK_BASE * pad_r))
        elif n > self.sequence_length:  # Extract center substring of proper length.
            start = int((n - self.sequence_length) // 2)
            end = int(start + self.sequence_length)
            sequence = sequence[start:end]

        sequence = str.upper(sequence)
        mutated_sequences = in_silico_mutagenesis_sequences(
            sequence, mutate_n_bases=1,
            reference_sequence=self.reference_sequence,
            start_position=start_position,
            end_position=end_position)
        reporters = self._initialize_reporters(
            save_data,
            output_path_prefix,
            output_format,
            ISM_COLS,
            output_size=len(mutated_sequences))

        current_sequence_encoding = \
            self.reference_sequence.sequence_to_encoding(sequence)

        current_sequence_encoding = current_sequence_encoding.reshape(
            (1, *current_sequence_encoding.shape))
        base_preds = predict(
            self.model, current_sequence_encoding, use_cuda=self.use_cuda)

        if "predictions" in save_data and output_format == 'hdf5':
            ref_reporter = self._initialize_reporters(
                ["predictions"],
                "{0}_ref".format(output_path_prefix),
                output_format, ["name"], output_size=1)[0]
            ref_reporter.handle_batch_predictions(
                base_preds, [["input_sequence"]])
            ref_reporter.write_to_file()
        elif "predictions" in save_data and output_format == 'tsv':
            reporters[-1].handle_batch_predictions(
                base_preds, [["input_sequence", "NA", "NA"]])

        self.in_silico_mutagenesis_predict(
            sequence,
            base_preds,
            mutated_sequences,
            reporters=reporters)

    def in_silico_mutagenesis_from_file(self,
                                        input_path,
                                        save_data,
                                        output_dir,
                                        mutate_n_bases=1,
                                        use_sequence_name=True,
                                        output_format="tsv",
                                        start_position=0,
                                        end_position=None):
        """
        Apply *in silico* mutagenesis to all sequences in a FASTA file.

        Please note that we have not parallelized this function yet, so runtime
        increases exponentially when you increase `mutate_n_bases`.

        Parameters
        ----------
        input_path: str
            The path to the FASTA file of sequences.
        save_data : list(str)
            A list of the data files to output. Must input 1 or more of the
            following options: ["abs_diffs", "diffs", "logits", "predictions"].
        output_dir : str
            The path to the output directory. Directories in the path will be
            created if they do not currently exist.
        mutate_n_bases : int, optional
            Default is 1. The number of bases to mutate at one time in
            *in silico* mutagenesis.
        use_sequence_name : bool, optional.
            Default is True. If `use_sequence_name`, output files are prefixed
            by the sequence name/description corresponding to each sequence
            in the FASTA file. Spaces in the sequence name are replaced with
            underscores '_'. If not `use_sequence_name`, output files are
            prefixed with an index :math:`i` (starting with 0) corresponding
            to the :math:`i`th sequence in the FASTA file.
        output_format : {'tsv', 'hdf5'}, optional
            Default is 'tsv'. The desired output format. Each sequence in
            the FASTA file will have its own set of output files, where
            the number of output files depends on the number of `save_data`
            predictions/scores specified.
        start_position : int, optional
            Default is 0. The starting position of the subsequence to be
            mutated.
        end_position : int or None, optional
            Default is None. The ending position of the subsequence to be
            mutated. If left as `None`, then `self.sequence_length` will be
            used.




        Returns
        -------
        None
            Outputs data files from *in silico* mutagenesis to `output_dir`.
            For HDF5 output and 'predictions' in `save_data`, an additional
            file named `*_ref_predictions.h5` will be outputted with the
            model prediction for the original input sequence.

        Raises
        ------
        ValueError
            If the value of `start_position` or `end_position` is negative.
        ValueError
            If there are fewer than `mutate_n_bases` between `start_position`
            and `end_position`.
        ValueError
            If `start_position` is greater or equal to `end_position`.
        ValueError
            If `start_position` is not less than `self.sequence_length`.
        ValueError
            If `end_position` is greater than `self.sequence_length`.

        """
        if end_position is None:
            end_position = self.sequence_length
        if start_position >= end_position:
            raise ValueError(("Starting positions must be less than the ending "
                              "positions. Found a starting position of {0} with "
                              "an ending position of {1}.").format(start_position,
                                                                   end_position))
        if start_position < 0:
            raise ValueError("Negative starting positions are not supported.")
        if end_position < 0:
            raise ValueError("Negative ending positions are not supported.")
        if start_position >= self.sequence_length:
            raise ValueError(("Starting positions must be less than the sequence length."
                              " Found a starting position of {0} with a sequence length "
                              "of {1}.").format(start_position, self.sequence_length))
        if end_position > self.sequence_length:
            raise ValueError(("Ending positions must be less than or equal to the sequence "
                              "length. Found an ending position of {0} with a sequence "
                              "length of {1}.").format(end_position, self.sequence_length))
        if (end_position - start_position) < mutate_n_bases:
            raise ValueError(("Fewer bases exist in the substring specified by the starting "
                              "and ending positions than need to be mutated. There are only "
                              "{0} currently, but {1} bases must be mutated at a "
                              "time").format(end_position - start_position, mutate_n_bases))

        os.makedirs(output_dir, exist_ok=True)

        fasta_file = pyfaidx.Fasta(input_path)
        for i, fasta_record in enumerate(fasta_file):
            cur_sequence = self._pad_or_truncate_sequence(str.upper(str(fasta_record)))

            # Generate mut sequences and base preds.
            mutated_sequences = in_silico_mutagenesis_sequences(
                cur_sequence,
                mutate_n_bases=mutate_n_bases,
                reference_sequence=self.reference_sequence,
                start_position=start_position,
                end_position=end_position)
            cur_sequence_encoding = self.reference_sequence.sequence_to_encoding(
                cur_sequence)
            base_encoding = cur_sequence_encoding.reshape(
                1, *cur_sequence_encoding.shape)
            base_preds = predict(
                self.model, base_encoding, use_cuda=self.use_cuda)

            file_prefix = None
            if use_sequence_name:
                file_prefix = os.path.join(
                    output_dir, fasta_record.name.replace(' ', '_'))
            else:
                file_prefix = os.path.join(
                    output_dir, str(i))
            # Write base to file, and make mut preds.
            reporters = self._initialize_reporters(
                save_data,
                file_prefix,
                output_format,
                ISM_COLS,
                output_size=len(mutated_sequences))

            if "predictions" in save_data and output_format == 'hdf5':
                ref_reporter = self._initialize_reporters(
                    ["predictions"],
                    "{0}_ref".format(file_prefix),
                    output_format, ["name"], output_size=1)[0]
                ref_reporter.handle_batch_predictions(
                    base_preds, [["input_sequence"]])
                ref_reporter.write_to_file()
            elif "predictions" in save_data and output_format == 'tsv':
                reporters[-1].handle_batch_predictions(
                    base_preds, [["input_sequence", "NA", "NA"]])

            self.in_silico_mutagenesis_predict(
                cur_sequence, base_preds, mutated_sequences,
                reporters=reporters)
        fasta_file.close()

    def variant_effect_prediction(self,
                                  vcf_file,
                                  save_data,
                                  output_dir=None,
                                  output_format="tsv",
                                  strand_index=None,
                                  require_strand=False):
        """
        Get model predictions and scores for a list of variants.

        Parameters
        ----------
        vcf_file : str
            Path to a VCF file. Must contain the columns
            [#CHROM, POS, ID, REF, ALT], in order. Column header does not need
            to be present.
        save_data : list(str)
            A list of the data files to output. Must input 1 or more of the
            following options: ["abs_diffs", "diffs", "logits", "predictions"].
        output_dir : str or None, optional
            Default is None. Path to the output directory. If no path is
            specified, will save files corresponding to the options in
            `save_data` to the current working directory.
        output_format : {'tsv', 'hdf5'}, optional
            Default is 'tsv'. Choose whether to save TSV or HDF5 output files.
            TSV is easier to access (i.e. open with text editor/Excel) and
            quickly peruse, whereas HDF5 files must be accessed through
            specific packages/viewers that support this format (e.g. h5py
            Python package). Choose

                * 'tsv' if your list of variants is relatively small
                  (:math:`10^4` or less in order of magnitude) and/or your
                  model has a small number of features (<1000).
                * 'hdf5' for anything larger and/or if you would like to
                  access the predictions/scores as a matrix that you can
                  easily filter, apply computations, or use in a subsequent
                  classifier/model. In this case, you may access the matrix
                  using `mat["data"]` after opening the HDF5 file using
                  `mat = h5py.File("<output.h5>", 'r')`. The matrix columns
                  are the features and will match the same ordering as your
                  features .txt file (same as the order your model outputs
                  its predictions) and the matrix rows are the sequences.
                  Note that the row labels (chrom, pos, id, ref, alt) will be
                  output as a separate .txt file.
        strand_index : int or None, optional.
            Default is None. If applicable, specify the column index (0-based)
            in the VCF file that contains strand information for each variant.
        require_strand : bool, optional.
            Default is False. Whether strand can be specified as '.'. If False,
            Selene accepts strand value to be '+', '-', or '.' and automatically
            treats '.' as '+'. If True, Selene skips any variant with strand '.'.
            This parameter assumes that `strand_index` has been set.

        Returns
        -------
        None
            Saves all files to `output_dir`. If any bases in the 'ref' column
            of the VCF do not match those at the specified position in the
            reference genome, the row labels .txt file will mark this variant
            as `ref_match = False`. If most of your variants do not match
            the reference genome, please check that the reference genome
            you specified matches the version with which the variants were
            called. The predictions can used directly if you have verified that
            the 'ref' bases specified for these variants are correct (Selene
            will have substituted these bases for those in the reference
            genome). In addition, if any base in the retrieved reference
            sequence is unknown, the row labels .txt file will mark this variant
            as `contains_unk = True`. Finally, some variants may show up in an
            'NA' file. This is because the surrounding sequence context ended up
            being out of bounds or overlapping with blacklist regions  or the
            chromosome containing the variant did not show up in the reference
            genome FASTA file.

        """
        # TODO: GIVE USER MORE CONTROL OVER PREFIX.
        path, filename = os.path.split(vcf_file)
        output_path_prefix = '.'.join(filename.split('.')[:-1])
        if output_dir:
            os.makedirs(output_dir, exist_ok=True)
        else:
            output_dir = path

        output_path_prefix = os.path.join(output_dir, output_path_prefix)
        variants = read_vcf_file(
            vcf_file,
            strand_index=strand_index,
            require_strand=require_strand,
            output_NAs_to_file="{0}.NA".format(output_path_prefix),
            seq_context=(self._start_radius, self._end_radius),
            reference_sequence=self.reference_sequence)
        reporters = self._initialize_reporters(
            save_data,
            output_path_prefix,
            output_format,
            VARIANTEFFECT_COLS,
            output_size=len(variants),
            mode="varianteffect")

        batch_ref_seqs = []
        batch_alt_seqs = []
        batch_ids = []
        t_i = time()
        for ix, (chrom, pos, name, ref, alt, strand) in enumerate(variants):
            # centers the sequence containing the ref allele based on the size
            # of ref
            center = pos + len(ref) // 2
            start = center - self._start_radius
            end = center + self._end_radius
            ref_sequence_encoding, contains_unk = \
                self.reference_sequence.get_encoding_from_coords_check_unk(
                    chrom, start, end)

            ref_encoding = self.reference_sequence.sequence_to_encoding(ref)
            alt_sequence_encoding = _process_alt(
                chrom, pos, ref, alt, start, end,
                ref_sequence_encoding,
                self.reference_sequence)

            match = True
            seq_at_ref = None
            if len(ref) and len(ref) < self.sequence_length:
                match, ref_sequence_encoding, seq_at_ref = _handle_standard_ref(
                    ref_encoding,
                    ref_sequence_encoding,
                    self.sequence_length,
                    self.reference_sequence)
            elif len(ref) >= self.sequence_length:
                match, ref_sequence_encoding, seq_at_ref = _handle_long_ref(
                    ref_encoding,
                    ref_sequence_encoding,
                    self._start_radius,
                    self._end_radius,
                    self.reference_sequence)

            if contains_unk:
                warnings.warn("For variant ({0}, {1}, {2}, {3}, {4}, {5}), "
                           "reference sequence contains unknown base(s)"
                           "--will be marked `True` in the `contains_unk` column "
                           "of the .tsv or the row_labels .txt file.".format(
                             chrom, pos, name, ref, alt, strand))
            if not match:
                warnings.warn("For variant ({0}, {1}, {2}, {3}, {4}, {5}), "
                              "reference does not match the reference genome. "
                              "Reference genome contains {6} instead. "
                              "Predictions/scores associated with this "
                              "variant--where we use '{3}' in the input "
                              "sequence--will be marked `False` in the `ref_match` "
                              "column of the .tsv or the row_labels .txt file".format(
                                  chrom, pos, name, ref, alt, strand, seq_at_ref))
            batch_ids.append((chrom, pos, name, ref, alt, strand, match, contains_unk))
            if strand == '-':
                ref_sequence_encoding = get_reverse_complement_encoding(
                    ref_sequence_encoding,
                    self.reference_sequence.BASES_ARR,
                    self.reference_sequence.COMPLEMENTARY_BASE_DICT)
                alt_sequence_encoding = get_reverse_complement_encoding(
                    alt_sequence_encoding,
                    self.reference_sequence.BASES_ARR,
                    self.reference_sequence.COMPLEMENTARY_BASE_DICT)
            batch_ref_seqs.append(ref_sequence_encoding)
            batch_alt_seqs.append(alt_sequence_encoding)

            if len(batch_ref_seqs) >= self.batch_size:
                _handle_ref_alt_predictions(
                    self.model,
                    batch_ref_seqs,
                    batch_alt_seqs,
                    batch_ids,
                    reporters,
                    use_cuda=self.use_cuda)
                batch_ref_seqs = []
                batch_alt_seqs = []
                batch_ids = []

            if ix and ix % 10000 == 0:
                print("[STEP {0}]: {1} s to process 10000 variants.".format(
                    ix, time() - t_i))
                t_i = time()

        if batch_ref_seqs:
            _handle_ref_alt_predictions(
                self.model,
                batch_ref_seqs,
                batch_alt_seqs,
                batch_ids,
                reporters,
                use_cuda=self.use_cuda)

        for r in reporters:
            r.write_to_file()

    def _pad_or_truncate_sequence(self, sequence):
        if len(sequence) < self.sequence_length:
            sequence = _pad_sequence(
                sequence,
                self.sequence_length,
                self.reference_sequence.UNK_BASE,
            )
        elif len(sequence) > self.sequence_length:
            sequence = _truncate_sequence(sequence, self.sequence_length)

        return sequence<|MERGE_RESOLUTION|>--- conflicted
+++ resolved
@@ -428,19 +428,11 @@
             sequences[i % self.batch_size, :, :] = encoding
             batch_ids.append(label+(contains_unk,))
             if contains_unk:
-<<<<<<< HEAD
-                warnings.warn("For region {0}, "
-                              "reference sequence contains unknown base(s). "
-                              "--will be marked `True` in the `contains_unk` column "
-                              "of the .tsv or the row_labels .txt file.".format(
-                                  label))
-=======
                 warnings.warn(("For region {0}, "
                                "reference sequence contains unknown "
                                "base(s). --will be marked `True` in the "
                                "`contains_unk` column of the .tsv or "
                                "row_labels .txt file.").format(label))
->>>>>>> be6d2e15
 
         sequences = sequences[:i % self.batch_size + 1, :, :]
         preds = predict(self.model, sequences, use_cuda=self.use_cuda)
