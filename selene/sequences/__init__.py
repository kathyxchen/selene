--- conflicted
+++ resolved
@@ -1,7 +1,3 @@
-<<<<<<< HEAD
-from .genome import Genome
-from .genome import sequence_to_encoding, encoding_to_sequence
-=======
 from .sequence import Sequence
 from .genome import Genome
->>>>>>> 1c6e8565
+from .genome import sequence_to_encoding, encoding_to_sequence